--- conflicted
+++ resolved
@@ -41,15 +41,10 @@
 
 **Install server**
 
-<<<<<<< HEAD
-    python3 setup.py install
+
+     pip install -e .
 
 **Run (with demo data)**
-=======
-**Install server**    
-  
-    pip install -e .
->>>>>>> 12b82323
 
     cellxgene --title PBMC3K scanpy example-dataset/
 *In google chrome, navigate to the viewer via the web address printed in your console.
